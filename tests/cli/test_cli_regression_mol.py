--- conflicted
+++ resolved
@@ -14,17 +14,10 @@
 def data_path(data_dir):
     return (
         str(data_dir / "regression" / "mol" / "mol.csv"),
-<<<<<<< HEAD
         ("0", str(data_dir / "regression" / "mol" / "features.npz")),
         ("0", str(data_dir / "regression" / "mol" / "atom_features.npz")),
         ("0", str(data_dir / "regression" / "mol" / "bond_features.npz")),
         ("0", str(data_dir / "regression" / "mol" / "atom_descriptors.npz")),
-=======
-        str(data_dir / "regression" / "mol" / "descriptors.npz"),
-        str(data_dir / "regression" / "mol" / "atom_features.npz"),
-        str(data_dir / "regression" / "mol" / "bond_features.npz"),
-        str(data_dir / "regression" / "mol" / "atom_descriptors.npz"),
->>>>>>> ff150942
     )
 
 
@@ -61,13 +54,8 @@
         "1",
         "--num-workers",
         "0",
-<<<<<<< HEAD
         "--features-path",
-        *features_path,
-=======
-        "--descriptors-path",
-        descriptors_path,
->>>>>>> ff150942
+        *descriptors_path,
         "--atom-features-path",
         *atom_features_path,
         "--bond-features-path",
